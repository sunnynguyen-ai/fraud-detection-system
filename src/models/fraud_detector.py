--- conflicted
+++ resolved
@@ -33,24 +33,25 @@
 # ML Libraries
 from sklearn.ensemble import RandomForestClassifier
 from sklearn.linear_model import LogisticRegression
-from sklearn.metrics import (classification_report, confusion_matrix, f1_score,
-                             precision_recall_curve, precision_score,
-                             recall_score, roc_auc_score, roc_curve)
-from sklearn.model_selection import (GridSearchCV, cross_val_score,
-                                     train_test_split)
+from sklearn.metrics import (
+    classification_report,
+    confusion_matrix,
+    f1_score,
+    precision_recall_curve,
+    precision_score,
+    recall_score,
+    roc_auc_score,
+    roc_curve,
+)
+from sklearn.model_selection import GridSearchCV, cross_val_score, train_test_split
 from sklearn.utils.class_weight import compute_class_weight
 
 warnings.filterwarnings("ignore")
 
 
-
 class BaseDetector:
     """
-<<<<<<< HEAD
-    Base class for fraud detection models.
-=======
     Base class for fraud detection models
->>>>>>> 8b3ee59e
 
     Provides common functionality for all fraud detection models including
     training, evaluation, and prediction capabilities.
@@ -58,11 +59,7 @@
 
     def __init__(self, model_name: str, random_state: int = 42):
         """
-<<<<<<< HEAD
         Initialize base detector.
-=======
-        Initialize base detector
->>>>>>> 8b3ee59e
 
         Args:
             model_name (str): Name of the model.
@@ -72,29 +69,8 @@
         self.random_state = random_state
         self.model = None
         self.is_trained = False
-<<<<<<< HEAD
         self.training_metrics: Dict[str, Any] = {}
         self.feature_names: List[str] = []
-        
-    def prepare_data(
-        self,
-        X: pd.DataFrame,
-        y: pd.Series, 
-        test_size: float = 0.2,
-        balance_data: bool = True
-    ) -> Tuple[pd.DataFrame, pd.DataFrame, pd.Series, pd.Series]:
-        """
-        Prepare training and testing data with optional balancing.
-
-        Args:
-            X (pd.DataFrame): Feature matrix.
-            y (pd.Series): Target variable.
-            test_size (float, optional): Proportion of data for testing. Defaults to 0.2.
-            balance_data (bool, optional): Whether to balance the dataset. Defaults to True.
-            
-=======
-        self.training_metrics = {}
-        self.feature_names = None
 
     def prepare_data(
         self,
@@ -102,31 +78,22 @@
         y: pd.Series,
         test_size: float = 0.2,
         balance_data: bool = True,
-    ):
-        """
-        Prepare training and testing data with optional balancing
-
-        Args:
-            X (pd.DataFrame): Feature matrix
-            y (pd.Series): Target variable
-            test_size (float): Proportion of data for testing
-            balance_data (bool): Whether to balance the dataset
-
->>>>>>> 8b3ee59e
+    ) -> Tuple[pd.DataFrame, pd.DataFrame, pd.Series, pd.Series]:
+        """
+        Prepare training and testing data with optional balancing.
+
+        Args:
+            X (pd.DataFrame): Feature matrix.
+            y (pd.Series): Target variable.
+            test_size (float, optional): Proportion of data for testing. Defaults to 0.2.
+            balance_data (bool, optional): Whether to balance the dataset. Defaults to True.
+
         Returns:
             tuple: (X_train, X_test, y_train, y_test).
         """
         X_train, X_test, y_train, y_test = train_test_split(
             X, y, test_size=test_size, random_state=self.random_state, stratify=y
         )
-<<<<<<< HEAD
-        
-        if balance_data:
-            print(f"📊 Original training data: {y_train.value_counts().to_dict()}")
-            smote = SMOTE(random_state=self.random_state)
-            X_train, y_train = smote.fit_resample(X_train, y_train)
-            print(f"⚖️ Balanced training data: {pd.Series(y_train).value_counts().to_dict()}")
-=======
 
         # Balance training data if requested
         if balance_data:
@@ -141,27 +108,16 @@
             )
 
             return X_train_balanced, X_test, y_train_balanced, y_test
->>>>>>> 8b3ee59e
 
         return X_train, X_test, y_train, y_test
 
-    def evaluate_model(
-        self, X_test: pd.DataFrame, y_test: pd.Series
-    ) -> Dict[str, float]:
-        """
-<<<<<<< HEAD
-        Evaluate model on test data.
-
-        Args:
-            X_test (pd.DataFrame): Test features.
-            y_test (pd.Series): Test targets.
-=======
+    def evaluate_model(self, X_test: pd.DataFrame, y_test: pd.Series) -> Dict[str, float]:
+        """
         Comprehensive model evaluation
 
         Args:
             X_test (pd.DataFrame): Test features
             y_test (pd.Series): Test targets
->>>>>>> 8b3ee59e
 
         Returns:
             dict: Evaluation metrics (accuracy, precision, recall, f1_score, roc_auc).
@@ -169,17 +125,11 @@
         if not self.is_trained:
             raise ValueError("Model must be trained before evaluation!")
 
-<<<<<<< HEAD
-        y_pred = self.model.predict(X_test)
-        y_pred_proba = self.model.predict_proba(X_test)[:, 1]
-        
-=======
         # Predictions
         y_pred = self.model.predict(X_test)
         y_pred_proba = self.model.predict_proba(X_test)[:, 1]
 
         # Calculate metrics
->>>>>>> 8b3ee59e
         metrics = {
             "accuracy": self.model.score(X_test, y_test),
             "precision": precision_score(y_test, y_pred),
@@ -187,79 +137,23 @@
             "f1_score": f1_score(y_test, y_pred),
             "roc_auc": roc_auc_score(y_test, y_pred_proba),
         }
-<<<<<<< HEAD
-        self.training_metrics.update(metrics)
-        return metrics
-    
-    def plot_performance(self, X_test: pd.DataFrame, y_test: pd.Series) -> None:
-        """
-        Plot confusion matrix, ROC curve, PR curve, and feature importances.
-=======
 
         # Store metrics
         self.training_metrics.update(metrics)
 
         return metrics
 
-    def plot_performance(self, X_test: pd.DataFrame, y_test: pd.Series):
+    def plot_performance(self, X_test: pd.DataFrame, y_test: pd.Series) -> None:
         """
         Plot model performance visualizations
->>>>>>> 8b3ee59e
-
-        Args:
-            X_test (pd.DataFrame): Test features.
-            y_test (pd.Series): Test targets.
+
+        Args:
+            X_test (pd.DataFrame): Test features
+            y_test (pd.Series): Test targets
         """
         if not self.is_trained:
             raise ValueError("Model must be trained before plotting!")
 
-<<<<<<< HEAD
-        y_pred = self.model.predict(X_test)
-        y_pred_proba = self.model.predict_proba(X_test)[:, 1]
-        
-        fig, axes = plt.subplots(2, 2, figsize=(15, 12))
-        fig.suptitle(f'{self.model_name} Performance Analysis', fontsize=16)
-
-        # Confusion Matrix
-        cm = confusion_matrix(y_test, y_pred)
-        sns.heatmap(cm, annot=True, fmt='d', cmap='Blues', ax=axes[0,0])
-        axes[0,0].set_title('Confusion Matrix')
-        axes[0,0].set_xlabel('Predicted')
-        axes[0,0].set_ylabel('Actual')
-
-        # ROC Curve
-        fpr, tpr, _ = roc_curve(y_test, y_pred_proba)
-        axes[0,1].plot(fpr, tpr, label=f'ROC (AUC = {roc_auc_score(y_test, y_pred_proba):.3f})')
-        axes[0,1].plot([0, 1], [0, 1], 'k--')
-        axes[0,1].set_title('ROC Curve')
-        axes[0,1].legend()
-
-        # Precision-Recall Curve
-        precision, recall, _ = precision_recall_curve(y_test, y_pred_proba)
-        axes[1,0].plot(recall, precision)
-        axes[1,0].set_title('Precision-Recall Curve')
-        axes[1,0].set_xlabel('Recall')
-        axes[1,0].set_ylabel('Precision')
-
-        # Feature Importance
-        if hasattr(self.model, 'feature_importances_'):
-            feature_importance = pd.DataFrame({
-                'feature': self.feature_names,
-                'importance': self.model.feature_importances_
-            }).sort_values('importance', ascending=False).head(10)
-            axes[1,1].barh(feature_importance['feature'], feature_importance['importance'])
-            axes[1,1].set_title('Top 10 Feature Importances')
-
-        plt.tight_layout()
-        plt.show()
-    
-    def save_model(self, filepath: str) -> None:
-        """Save trained model to disk."""
-        if not self.is_trained:
-            raise ValueError("Model must be trained before saving!")
-
-        os.makedirs(os.path.dirname(filepath), exist_ok=True)
-=======
         # Predictions
         y_pred = self.model.predict(X_test)
         y_pred_proba = self.model.predict_proba(X_test)[:, 1]
@@ -309,7 +203,6 @@
                 .sort_values("importance", ascending=False)
                 .head(10)
             )
-
             axes[1, 1].barh(
                 feature_importance["feature"], feature_importance["importance"]
             )
@@ -319,7 +212,7 @@
         plt.tight_layout()
         plt.show()
 
-    def save_model(self, filepath: str):
+    def save_model(self, filepath: str) -> None:
         """Save trained model to disk"""
         if not self.is_trained:
             raise ValueError("Model must be trained before saving!")
@@ -328,7 +221,6 @@
         os.makedirs(os.path.dirname(filepath), exist_ok=True)
 
         # Save model and metadata
->>>>>>> 8b3ee59e
         model_data = {
             "model": self.model,
             "model_name": self.model_name,
@@ -337,32 +229,16 @@
             "is_trained": self.is_trained,
             "training_date": datetime.now().isoformat(),
         }
-<<<<<<< HEAD
+
         joblib.dump(model_data, filepath)
         print(f"✅ Model saved to {filepath}")
-    
+
     def load_model(self, filepath: str) -> None:
-        """Load trained model from disk."""
-=======
-
-        joblib.dump(model_data, filepath)
-        print(f"✅ Model saved to {filepath}")
-
-    def load_model(self, filepath: str):
         """Load trained model from disk"""
->>>>>>> 8b3ee59e
         if not os.path.exists(filepath):
             raise FileNotFoundError(f"Model file not found: {filepath}")
 
         model_data = joblib.load(filepath)
-<<<<<<< HEAD
-        self.model = model_data['model']
-        self.model_name = model_data['model_name']
-        self.feature_names = model_data['feature_names']
-        self.training_metrics = model_data['training_metrics']
-        self.is_trained = model_data['is_trained']
-        print(f"✅ Model loaded from {filepath}")
-=======
 
         self.model = model_data["model"]
         self.model_name = model_data["model_name"]
@@ -410,7 +286,7 @@
         y: pd.Series,
         tune_hyperparameters: bool = False,
         cv_folds: int = 5,
-    ):
+    ) -> None:
         """
         Train Random Forest model
 
@@ -500,7 +376,7 @@
         y: pd.Series,
         tune_hyperparameters: bool = False,
         cv_folds: int = 5,
-    ):
+    ) -> None:
         """
         Train XGBoost model
 
@@ -580,7 +456,7 @@
 
         self.model = LogisticRegression(**self.params)
 
-    def train(self, X: pd.DataFrame, y: pd.Series, cv_folds: int = 5):
+    def train(self, X: pd.DataFrame, y: pd.Series, cv_folds: int = 5) -> None:
         """
         Train Logistic Regression model
 
@@ -641,8 +517,8 @@
         }
 
         self.is_trained = False
-        self.feature_names = None
-        self.ensemble_metrics = {}
+        self.feature_names: List[str] = []
+        self.ensemble_metrics: Dict[str, Any] = {}
         self.explainer = None
 
     def train(
@@ -652,7 +528,7 @@
         tune_hyperparameters: bool = False,
         test_size: float = 0.2,
         balance_data: bool = True,
-    ):
+    ) -> None:
         """
         Train all models in the ensemble
 
@@ -711,15 +587,7 @@
         print(f"🎯 Ensemble ROC-AUC: {ensemble_metrics['roc_auc']:.4f}")
 
     def predict_proba(self, X: pd.DataFrame) -> np.ndarray:
-        """
-        Get ensemble probability predictions
-
-        Args:
-            X (pd.DataFrame): Input features
-
-        Returns:
-            np.ndarray: Prediction probabilities
-        """
+        """Predict fraud probabilities for new data."""
         if not self.is_trained:
             raise ValueError("Ensemble must be trained before making predictions!")
 
@@ -740,29 +608,20 @@
         return np.column_stack([prob_class_0, prob_class_1])
 
     def predict(self, X: pd.DataFrame, threshold: float = 0.5) -> np.ndarray:
-        """
-        Get ensemble binary predictions
-
-        Args:
-            X (pd.DataFrame): Input features
-            threshold (float): Classification threshold
-
-        Returns:
-            np.ndarray: Binary predictions
-        """
+        """Return binary predictions from ensemble probabilities."""
         proba = self.predict_proba(X)
         return (proba[:, 1] >= threshold).astype(int)
 
     def explain_prediction(self, X: pd.DataFrame, index: int = 0) -> Dict[str, Any]:
         """
-        Explain a single prediction using SHAP
-
-        Args:
-            X (pd.DataFrame): Input features
-            index (int): Index of sample to explain
+        Explain a single prediction using SHAP values.
+
+        Args:
+            X (pd.DataFrame): Input features.
+            index (int): Index of sample to explain.
 
         Returns:
-            dict: Explanation information
+            Dict[str, Any]: Explanation payload including top feature contributions.
         """
         if not self.is_trained:
             raise ValueError("Ensemble must be trained before explaining predictions!")
@@ -780,9 +639,7 @@
 
             # Get top contributing features
             feature_contributions = []
-            for i, (feature, shap_val) in enumerate(
-                zip(self.feature_names, shap_values.values[0])
-            ):
+            for feature, shap_val in zip(self.feature_names, shap_values.values[0]):
                 feature_contributions.append(
                     {
                         "feature": feature,
@@ -821,18 +678,16 @@
                 "error": f"Could not generate SHAP explanation: {e}",
             }
 
-    def evaluate_ensemble(
-        self, X_test: pd.DataFrame, y_test: pd.Series
-    ) -> Dict[str, float]:
-        """
-        Evaluate ensemble performance
-
-        Args:
-            X_test (pd.DataFrame): Test features
-            y_test (pd.Series): Test targets
+    def evaluate_ensemble(self, X_test: pd.DataFrame, y_test: pd.Series) -> Dict[str, float]:
+        """
+        Evaluate ensemble performance.
+
+        Args:
+            X_test (pd.DataFrame): Test features.
+            y_test (pd.Series): Test targets.
 
         Returns:
-            dict: Performance metrics
+            dict: Performance metrics.
         """
         # Get ensemble predictions
         y_pred_proba = self.predict_proba(X_test)[:, 1]
@@ -849,7 +704,7 @@
 
         return metrics
 
-    def save_ensemble(self, filepath: str):
+    def save_ensemble(self, filepath: str) -> None:
         """Save entire ensemble to disk"""
         if not self.is_trained:
             raise ValueError("Ensemble must be trained before saving!")
@@ -870,7 +725,7 @@
         joblib.dump(ensemble_data, filepath)
         print(f"✅ Ensemble saved to {filepath}")
 
-    def load_ensemble(self, filepath: str):
+    def load_ensemble(self, filepath: str) -> None:
         """Load entire ensemble from disk"""
         if not os.path.exists(filepath):
             raise FileNotFoundError(f"Ensemble file not found: {filepath}")
@@ -942,5 +797,4 @@
 
 if __name__ == "__main__":
     # Run test
-    test_fraud_detection_models()
->>>>>>> 8b3ee59e
+    test_fraud_detection_models()